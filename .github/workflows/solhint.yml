name: Solhint Runner

<<<<<<< HEAD
on:
  [push, pull_request]
=======
on: pull_request
>>>>>>> 99f99263

jobs:
  cache-and-install:
    runs-on: ubuntu-latest

    steps:
      - name: Checkout
        uses: actions/checkout@v3

      - name: Install Node.js
        uses: actions/setup-node@v3
        with:
          node-version: 16

      - uses: pnpm/action-setup@v2.0.1
        name: Install pnpm
        id: pnpm-install
        with:
          version: 7
          run_install: false

      - name: Get pnpm store directory
        id: pnpm-cache
        run: |
          echo "::set-output name=pnpm_cache_dir::$(pnpm store path)"

      - uses: actions/cache@v3
        name: Setup pnpm cache
        with:
          path: ${{ steps.pnpm-cache.outputs.pnpm_cache_dir }}
          key: ${{ runner.os }}-pnpm-store-${{ hashFiles('**/pnpm-lock.yaml') }}
          restore-keys: |
            ${{ runner.os }}-pnpm-store-

      - name: Install dependencies
        run:  pnpm install

      - name: Lint Solidity
        run: |  
          cd packages/contracts-core/
          pnpm solhint<|MERGE_RESOLUTION|>--- conflicted
+++ resolved
@@ -1,11 +1,6 @@
 name: Solhint Runner
 
-<<<<<<< HEAD
-on:
-  [push, pull_request]
-=======
 on: pull_request
->>>>>>> 99f99263
 
 jobs:
   cache-and-install:
