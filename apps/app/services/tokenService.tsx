<<<<<<< HEAD
import { etsTokenConfig, etsRelayerV1ABI, etsABI } from "../src/contracts";
=======
import { etsTokenConfig, etsRelayerV1ABI } from "@app/src/contracts";
>>>>>>> 5c55676f
import { readContract, writeContract, waitForTransactionReceipt } from "wagmi/actions";
import { wagmiConfig } from "@app/constants/config";
import { Hex } from "viem";

export const computeTagId = async (tag: string): Promise<bigint> => {
  try {
    const tagId = await readContract(wagmiConfig, {
      ...etsTokenConfig,
      functionName: "computeTagId",
      args: [tag],
    });

    return tagId;
  } catch (error) {
    console.error("Error computing tag ID:", error);
    throw error;
  }
};

export const tagExists = async (tag: string): Promise<boolean> => {
  try {
    const tagId = await computeTagId(tag);

    const exists = await readContract(wagmiConfig, {
      ...etsTokenConfig,
      functionName: "tagExistsById",
      args: [tagId],
    });

    return exists;
  } catch (error) {
    console.error("Error checking if tag exists:", error);
    throw error;
  }
};

export const existingTags = async (tags: string[]): Promise<string[]> => {
  try {
    const existingTags = [];

    for (let tag of tags) {
      const exists = await tagExists(tag);

      if (exists) {
        existingTags.push(tag);
      }
    }

    return existingTags;
  } catch (error) {
    console.error("Error checking if tag exists:", error);
    throw error;
  }
};

export const createTags = async (tags: string[], relayerAddress: Hex): Promise<void> => {
  const etsConfig = {
    address: relayerAddress,
    abi: etsRelayerV1ABI,
  };

  if (tags.length > 0) {
    const t = await existingTags(tags);
    const tagsToMint = tags.filter((tag) => !t.includes(tag));

    if (tagsToMint.length > 0) {
      try {
        const hash = await writeContract(wagmiConfig, {
          ...etsConfig,
          functionName: "getOrCreateTagIds",
          args: [tagsToMint],
        });

        const transactionReceipt = await waitForTransactionReceipt(wagmiConfig, {
          hash,
        });

        console.log("Transaction receipt:", transactionReceipt);
      } catch (error) {
        console.error("Error minting tags:", error);
      }
    }
  }
};

export const fetchHasTags = async (address: `0x${string}` | undefined): Promise<boolean> => {
  // Check if the address is undefined or not properly formatted
  if (!address || !address.startsWith("0x")) {
    console.error("Invalid address");
    return false;
  }
  const data = await readContract(wagmiConfig, {
    ...etsTokenConfig,
    functionName: "balanceOf",
    args: [address],
  });

  return data > BigInt(0);
};<|MERGE_RESOLUTION|>--- conflicted
+++ resolved
@@ -1,8 +1,4 @@
-<<<<<<< HEAD
-import { etsTokenConfig, etsRelayerV1ABI, etsABI } from "../src/contracts";
-=======
 import { etsTokenConfig, etsRelayerV1ABI } from "@app/src/contracts";
->>>>>>> 5c55676f
 import { readContract, writeContract, waitForTransactionReceipt } from "wagmi/actions";
 import { wagmiConfig } from "@app/constants/config";
 import { Hex } from "viem";
