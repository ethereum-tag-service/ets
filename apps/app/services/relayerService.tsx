--- conflicted
+++ resolved
@@ -1,21 +1,12 @@
 // services/auctionHouseServices.ts
-<<<<<<< HEAD
 import { wagmiConfig } from "@app/constants/wagmiConfig";
-import { etsRelayerFactoryConfig } from "../src/contracts";
-=======
-import { wagmiConfig } from "@app/constants/wagmiCoreConfig";
 import { etsRelayerFactoryConfig } from "@app/src/contracts";
->>>>>>> 49a7b285
 import {
   simulateContract,
   writeContract,
   waitForTransactionReceipt,
   WaitForTransactionReceiptReturnType,
-<<<<<<< HEAD
 } from "wagmi/actions";
-=======
-} from "@wagmi/core";
->>>>>>> 49a7b285
 
 export async function submitNewRelayer(name: string): Promise<WaitForTransactionReceiptReturnType> {
   // Prepare the contract write operation
