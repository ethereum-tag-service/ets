import { useState, useMemo } from "react";
import type { NextPage } from "next";
import { TagType } from "@app/types/tag";
import Layout from "@app/layouts/default";
import useTranslation from "next-translate/useTranslation";
import { useSystem } from "@app/hooks/useSystem";
import { AuctionProvider } from "@app/context/AuctionContext";
import { useAuctionHouse } from "@app/hooks/useAuctionHouse";
import { useCtags } from "@app/hooks/useCtags";
import { toEth } from "@app/utils";
import { Truncate } from "@app/components/Truncate";
import { TimeAgo } from "@app/components/TimeAgo";
import { Tag } from "@app/components/Tag";
import AuctionActions from "@app/components/auction/AuctionActions";
import AuctionTimer from "@app/components/auction/AuctionTimer";
import { createColumnHelper } from "@tanstack/react-table";
import { TanstackTable } from "@app/components/TanstackTable";
import Link from "next/link";

const Auction: NextPage = () => {
  const { t } = useTranslation("common");
  const { platformAddress } = useSystem();
  const { allAuctions } = useAuctionHouse();

  const [pageIndex, setPageIndex] = useState(0);
  const { tags = [], nextTags } = useCtags({
    skip: pageIndex * 20,
    orderBy: "tagAppliedInTaggingRecord",
    filter: { owner_: { id: platformAddress.toLowerCase() } },
    config: {
      revalidateOnFocus: false,
      revalidateOnMount: true,
      revalidateOnReconnect: false,
      refreshWhenOffline: false,
      refreshWhenHidden: false,
      refreshInterval: 1500,
    },
  });

  // Function to print debugging information
  const printDebugInfo = (tags: TagType[]) => {
    tags.forEach((tag) => {
      console.log(`Tag ID: ${tag.display}`);
      if (tag.auctions) {
        tag.auctions.forEach((auction) => {
          console.log(`  Auction ID: ${auction.display}, Status: ${auction.settled ? "Settled" : "Active"}`);
        });
      } else {
        console.log("  No auctions available for this tag.");
      }
    });
  };

  // Function to filter out tags with active auctions
  const filterEligibleTags = (tags: TagType[]): TagType[] => {
    //printDebugInfo(tags);
    return tags.filter(
      (tag) => !tag.auctions || tag.auctions.length === 0 || tag.auctions.every((auction) => auction.settled),
    );
  };

  // Perform secondary sorting by timestamp on the client side and filter eligible tags
  const upcomingTags = filterEligibleTags(tags as TagType[]).sort((a, b) => {
    const tagAppliedA = a.tagAppliedInTaggingRecord ?? -Infinity;
    const tagAppliedB = b.tagAppliedInTaggingRecord ?? -Infinity;

    if (tagAppliedA === tagAppliedB) {
      return a.timestamp - b.timestamp; // Unix timestamp comparison (ascending order)
    }
    return tagAppliedB - tagAppliedA;
  });

  const settledAuctions = allAuctions.filter((auction) => auction.settled);
  const activeAuctions = allAuctions
    .filter((auction) => auction.startTime === 0 || auction.settled === false)
    .sort((a, b) => b.id - a.id);

  const columnHelper = createColumnHelper();
  const activeColumns = useMemo(
    () => [
      columnHelper.accessor("tag", {
        header: t("tag"),
        cell: (info) => <Tag tag={info.getValue()} />,
      }),
      columnHelper.accessor("amount", {
        header: t("current bid"),
        cell: (info) => {
          const auction = info.row.original as any;
          return auction.startTime === 0 ? "—" : `${toEth(info.getValue(), 5)} ETH`;
        },
      }),
      columnHelper.accessor("bidder", {
        header: t("bidder"),
        cell: (info) => {
          const auction = info.row.original as any;
          if (auction.startTime === 0) return "—";
          const bidder = info.getValue() as { ens?: string; id: string };
          return bidder.ens || Truncate(bidder.id, 13, "middle");
        },
      }),
      columnHelper.accessor("endTime", {
        header: t("time left"),
        cell: (info) => {
          const auction = info.row.original as any;
          return <AuctionTimer auction={auction} />;
        },
      }),
      columnHelper.accessor("id", {
        header: "",
        cell: (info) => {
          const auction = info.row.original as any;
          return (
            <AuctionProvider key={auction.id} auctionId={auction.id}>
              <AuctionActions key={info.getValue()} auction={auction} buttonClasses="btn-primary btn-outline btn-sm" />
            </AuctionProvider>
          );
        },
      }),
    ],
    [t],
  );

  const upcomingColumns = useMemo(
    () => [
      columnHelper.accessor("display", {
        header: () => t("tag"),
        cell: (info) => <Tag tag={info.row.original as TagType} />,
      }),
      columnHelper.accessor("tagAppliedInTaggingRecord", {
        header: t("tagging-records"),
      }),
      columnHelper.accessor("timestamp", {
        header: t("tag-created"),
        cell: (info) => <TimeAgo date={info.getValue() * 1000} />,
      }),
<<<<<<< HEAD
      columnHelper.accessor("creator.id", {
        header: () => t("tag-creator"),
=======
      columnHelper.accessor("owner", {
        header: t("owner"),
        cell: (info) => {
          const owner = info.getValue() as { ens?: string; id: string };
          return owner.ens || Truncate(owner.id, 13, "middle");
        },
      }),
      columnHelper.accessor("relayer.id", {
        header: t("relayer"),
>>>>>>> 5b04a67b
        cell: (info) => Truncate(info.getValue(), 13, "middle"),
      }),
    ],
    [t],
  );

  const settledColumns = useMemo(
    () => [
      /*       columnHelper.accessor("id", {
        header: "#",
        cell: (info) => {
          return (
            <Link href={`/auction/${info.getValue()}`} className="link link-primary">
              {info.getValue()}
            </Link>
          );
        },
      }), */
      columnHelper.accessor("tag", {
        header: t("tag"),
        cell: (info) => <Tag tag={info.getValue()} />,
      }),
      columnHelper.accessor("amount", {
        header: t("price"),
        cell: (info) => `${toEth(info.getValue(), 4)}`,
      }),
      columnHelper.accessor("bidder", {
        header: t("winner"),
        cell: (info) => {
          const bidder = info.getValue() as { ens?: string; id: string };
          return bidder.ens || Truncate(bidder.id, 13, "middle");
        },
      }),
      columnHelper.accessor("endTime", {
        header: t("ended"),
        cell: (info) => <TimeAgo date={info.getValue() * 1000} />,
      }),
    ],
    [t],
  );

  return (
    <Layout>
      {/*
      <div className="dropdown dropdown-hover dropdown-end">
        <div tabIndex={0} role="button" className="text-info">
          <svg
            tabIndex={0}
            xmlns="http://www.w3.org/2000/svg"
            fill="none"
            viewBox="0 0 24 24"
            className="h-4 w-4 stroke-current"
          >
            <path
              strokeLinecap="round"
              strokeLinejoin="round"
              strokeWidth="2"
              d="M13 16h-1v-4h-1m1-4h.01M21 12a9 9 0 11-18 0 9 9 0 0118 0z"
            ></path>
          </svg>
        </div>
        <div tabIndex={0} className="dropdown-content menu bg-base-100 rounded-box z-[1] w-52 p-2 shadow">
          <p className="font-semibold">Upcoming Auctions</p>
          <p>Tags with the most tagging records are released next.</p>
        </div>
      </div>
      */}
      <div role="tablist" className="tabs tabs-lg col-span-12 auctions">
        <input type="radio" name="auctions" role="tab" className="tab" aria-label={t("active")} defaultChecked />
        <div role="tabpanel" className="tab-content">
          <TanstackTable
            columns={activeColumns}
            data={activeAuctions}
            loading={!activeAuctions.length}
            rowLink={(auction) => `/explore/tags/${auction.tag.machineName}`}
          />
        </div>

        <input type="radio" name="auctions" role="tab" className="tab" aria-label={t("upcoming")} />
        <div role="tabpanel" className="tab-content">
          <TanstackTable
            columns={upcomingColumns}
            data={upcomingTags}
            loading={!upcomingTags.length}
            rowLink={(tag) => `/explore/tags/${tag.machineName}`}
          />
        </div>

        <input type="radio" name="auctions" role="tab" className="tab" aria-label={t("settled")} />
        <div role="tabpanel" className="tab-content">
          <TanstackTable
            columns={settledColumns}
            data={settledAuctions}
            loading={!settledAuctions.length}
            rowLink={(auction) => `/explore/tags/${auction.tag.machineName}`}
          />
        </div>
      </div>
    </Layout>
  );
};

export default Auction;<|MERGE_RESOLUTION|>--- conflicted
+++ resolved
@@ -133,21 +133,12 @@
         header: t("tag-created"),
         cell: (info) => <TimeAgo date={info.getValue() * 1000} />,
       }),
-<<<<<<< HEAD
-      columnHelper.accessor("creator.id", {
-        header: () => t("tag-creator"),
-=======
-      columnHelper.accessor("owner", {
-        header: t("owner"),
-        cell: (info) => {
-          const owner = info.getValue() as { ens?: string; id: string };
-          return owner.ens || Truncate(owner.id, 13, "middle");
-        },
-      }),
-      columnHelper.accessor("relayer.id", {
-        header: t("relayer"),
->>>>>>> 5b04a67b
-        cell: (info) => Truncate(info.getValue(), 13, "middle"),
+      columnHelper.accessor("creator", {
+        header: t("tag-creator"),
+        cell: (info) => {
+          const creator = info.getValue() as { ens?: string; id: string };
+          return creator.ens || Truncate(creator.id, 13, "middle");
+        },
       }),
     ],
     [t],
