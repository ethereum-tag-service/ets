--- conflicted
+++ resolved
@@ -9,12 +9,8 @@
     "lint": "next lint"
   },
   "dependencies": {
-<<<<<<< HEAD
-    "@ets/ui": "*",
     "@stoplight/elements": "^7.5.13",
-=======
     "@ets/ui": "workspace:*",
->>>>>>> 834766ef
     "next": "12.0.7",
     "nextra": "2.0.0-alpha.24",
     "nextra-theme-docs": "2.0.0-alpha.24",
