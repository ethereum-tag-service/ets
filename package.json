--- conflicted
+++ resolved
@@ -3,7 +3,7 @@
   "version": "1.0.0",
   "author": "Ethereum Tag Service <team@ets.xyz>",
   "private": true,
-  "packageManager": "pnpm@8.6.3",
+  "packageManager": "pnpm@8.11.0",
   "keywords": [
     "ethereum",
     "react",
@@ -18,13 +18,8 @@
     "examples/*"
   ],
   "scripts": {
-<<<<<<< HEAD
-    "dev": "rm -rf apps/*/.next && dotenv -- turbo run dev --filter=!@ethereum-tag-service/api --filter=!./examples/*",
-    "build": "rm -rf apps/*/.next && dotenv -- turbo run build --filter=!@ethereum-tag-service/api",
-=======
-    "dev": "rm -rf apps/*/.next && dotenv -e ./.env -- turbo run dev --env-mode=loose --filter=!@ethereum-tag-service/api",
+    "dev": "rm -rf apps/*/.next && dotenv -e ./.env -- turbo run dev --env-mode=loose --filter=!@ethereum-tag-service/api --filter=!./examples/*",
     "build": "rm -rf apps/*/.next && dotenv -e ./.env -- turbo run build --env-mode=loose --filter=!@ethereum-tag-service/api",
->>>>>>> 4254d20a
     "lint": "turbo run lint",
     "format": "prettier --write \"**/*.{ts,tsx,md}\"",
     "api:dev": "cd apps/api && pnpm run dev",
@@ -49,7 +44,7 @@
     "hardhat:watch": "cd packages/contracts && pnpm run watch",
     "hardhat:solhint": "cd packages/contracts && pnpm solhint",
     "hardhat:test": "cd packages/contracts && pnpm run hardhat",
-    "hardhat:clean": "cd packages/hardhat && pnpm hardhat clean",
+    "hardhat:clean": "cd packages/contracts && pnpm hardhat clean",
     "graph:node-start": "cd packages/subgraph && pnpm run start-graph-node",
     "graph:node-stop": "cd packages/subgraph && pnpm run remove-graph-node",
     "graph:node-clean": "cd packages/subgraph && pnpm run clean-graph-node",
@@ -63,15 +58,9 @@
     "dotenv": "^16.3.1",
     "dotenv-cli": "^7.3.0",
     "prettier": "^3.1.1",
-<<<<<<< HEAD
-    "turbo": "^2.0.9",
-    "typescript": "^5.3.3",
-    "vite": "^4.2.0",
-    "@vitejs/plugin-react": "^3.1.0"
-=======
+    "@vitejs/plugin-react": "^3.1.0",
     "turbo": "^2.0.10",
     "typescript": "^5.3.3"
->>>>>>> 4254d20a
   },
   "pnpm": {
     "overrides": {
@@ -85,12 +74,8 @@
     "node": ">=14.0.0"
   },
   "dependencies": {
-<<<<<<< HEAD
-=======
     "@changesets/cli": "^2.27.7",
     "vite": "^5.3.1",
->>>>>>> 4254d20a
     "yaml": "^2.4.5"
-  },
-  "packageManager": "pnpm@8.11.0"
+  }
 }