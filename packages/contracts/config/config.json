{
  "1": {
    "contracts": {}
  },
  "4": {
    "name": "rinkeby",
    "contracts": {}
  },
  "137": {
    "name": "polygon",
    "contracts": {}
  },
  "31337": {
    "name": "localhost",
    "contracts": {
      "ETSAccessControls": {
<<<<<<< HEAD
        "address": "0xe7f1725E7734CE288F8367e1Bb143E90bb3F0512",
        "implementation": "0x5FbDB2315678afecb367f032d93F642f64180aa3",
=======
        "address": "0xc3e53F4d16Ae77Db1c982e75a937B9f60FE63690",
        "implementation": "0xE6E340D132b5f46d1e472DebcD681B2aBc16e57E",
>>>>>>> d30de808
        "deploymentBlock": 9,
        "upgradeBlock": null
      },
      "ETSTag": {
<<<<<<< HEAD
        "address": "0xDc64a140Aa3E981100a9becA4E685f962f0cF6C9",
        "implementation": "0xCf7Ed3AccA5a467e9e704C703E8D87F634fB0Fc9",
=======
        "address": "0x9E545E3C0baAB3E08CdfD552C960A1050f373042",
        "implementation": "0x84eA74d481Ee0A5332c457a4d796187F6Ba67fEB",
>>>>>>> d30de808
        "deploymentBlock": 12,
        "upgradeBlock": null
      },
      "ETS": {
<<<<<<< HEAD
        "address": "0x0165878A594ca255338adfa4d48449f69242Eb8F",
        "implementation": "0x5FC8d32690cc91D4c39d9d3abcBD16989F875707",
=======
        "address": "0x1613beB3B2C4f22Ee086B2b38C1476A3cE7f78E8",
        "implementation": "0xa82fF9aFd8f496c3d6ac40E2a0F282E47488CFc9",
>>>>>>> d30de808
        "deploymentBlock": 13,
        "upgradeBlock": null
      },
      "ETSEnsure": {
<<<<<<< HEAD
        "address": "0x2279B7A0a67DB372996a5FaB50D91eAA73d2eBe6",
        "implementation": "0xa513E6E4b8f2a923D98304ec87F64353C4D5C853",
=======
        "address": "0x851356ae760d987E095750cCeb3bC6014560891C",
        "implementation": "0x0165878A594ca255338adfa4d48449f69242Eb8F",
>>>>>>> d30de808
        "deploymentBlock": "0xa",
        "upgradeBlock": null
      },
      "MockNftTagger": {
        "address": "0x31130D3Ad9e408D502a799495e7D24073743b5D2",
        "implementation": "0x5860f0C0F5cf2408B1bA0dCaE03bADf0d9D9957f",
        "deploymentBlock": "0xb",
        "upgradeBlock": null
      },
      "EVMNFT": {
<<<<<<< HEAD
        "address": "0x610178dA211FEF7D417bC0e6FeD39F05609AD788",
        "implementation": "0x8A791620dd6260079BF849Dc5567aDC3F2FdC318",
        "deploymentBlock": "0xb",
        "upgradeBlock": null
=======
        "address": "0x95401dc811bb5740090279Ba06cfA8fcF6113778",
        "implementation": "0xf5059a5D33d5853360D16C683c16e67980206f36",
        "deploymentBlock": "0xb",
        "upgradeBlock": null
      },
      "EVMNFTMock": {
        "address": "0xB7f8BC63BbcaD18155201308C8f3540b07f84F5e",
        "implementation": "0x610178dA211FEF7D417bC0e6FeD39F05609AD788",
        "deploymentBlock": "0xb9",
        "upgradeBlock": null
>>>>>>> d30de808
      }
    }
  },
  "80001": {
    "name": "mumbai",
    "contracts": {
      "ETSAccessControls": {
        "address": "0x3b730100763b729a979Ec318ff68a1a533C143AA",
        "implementation": "0x5AaA1Ab9F2616E280407dD36beAdF19A3D02B697",
        "deploymentBlock": "0x17805a7",
        "upgradeBlock": null
      },
      "ETSTag": {
        "address": "0x8A4416d512b8e49458bB19acD458d0c8323e4DE3",
        "implementation": "0xa24BE44db1fbcabf52f6f7d397aE70123805D4F9",
        "deploymentBlock": "0x17805ac",
        "upgradeBlock": null
      },
      "ETS": {
        "address": "0x9eF10ACe338F8A9241b2C41D58aF1F6b8A0dc40C",
        "implementation": "0x70cD4eDB009F430BF77F11386cDD70eE66e7489C",
        "deploymentBlock": "0x17805b5",
        "upgradeBlock": "0x17a7165"
      },
      "ETSEnsure": {
        "address": "0x7C7E69f0e3d02072f7970e209424111A7De45fbD",
        "implementation": "0x3dAF07a80C4BFa1A566d77847B87D84EBa629DD8",
        "deploymentBlock": "0x179f9b3",
        "upgradeBlock": null
      }
    }
  },
  "default": {
    "name": "hardhat"
  }
}<|MERGE_RESOLUTION|>--- conflicted
+++ resolved
@@ -14,46 +14,26 @@
     "name": "localhost",
     "contracts": {
       "ETSAccessControls": {
-<<<<<<< HEAD
-        "address": "0xe7f1725E7734CE288F8367e1Bb143E90bb3F0512",
-        "implementation": "0x5FbDB2315678afecb367f032d93F642f64180aa3",
-=======
         "address": "0xc3e53F4d16Ae77Db1c982e75a937B9f60FE63690",
         "implementation": "0xE6E340D132b5f46d1e472DebcD681B2aBc16e57E",
->>>>>>> d30de808
         "deploymentBlock": 9,
         "upgradeBlock": null
       },
       "ETSTag": {
-<<<<<<< HEAD
-        "address": "0xDc64a140Aa3E981100a9becA4E685f962f0cF6C9",
-        "implementation": "0xCf7Ed3AccA5a467e9e704C703E8D87F634fB0Fc9",
-=======
         "address": "0x9E545E3C0baAB3E08CdfD552C960A1050f373042",
         "implementation": "0x84eA74d481Ee0A5332c457a4d796187F6Ba67fEB",
->>>>>>> d30de808
         "deploymentBlock": 12,
         "upgradeBlock": null
       },
       "ETS": {
-<<<<<<< HEAD
-        "address": "0x0165878A594ca255338adfa4d48449f69242Eb8F",
-        "implementation": "0x5FC8d32690cc91D4c39d9d3abcBD16989F875707",
-=======
         "address": "0x1613beB3B2C4f22Ee086B2b38C1476A3cE7f78E8",
         "implementation": "0xa82fF9aFd8f496c3d6ac40E2a0F282E47488CFc9",
->>>>>>> d30de808
         "deploymentBlock": 13,
         "upgradeBlock": null
       },
       "ETSEnsure": {
-<<<<<<< HEAD
-        "address": "0x2279B7A0a67DB372996a5FaB50D91eAA73d2eBe6",
-        "implementation": "0xa513E6E4b8f2a923D98304ec87F64353C4D5C853",
-=======
         "address": "0x851356ae760d987E095750cCeb3bC6014560891C",
         "implementation": "0x0165878A594ca255338adfa4d48449f69242Eb8F",
->>>>>>> d30de808
         "deploymentBlock": "0xa",
         "upgradeBlock": null
       },
@@ -64,12 +44,6 @@
         "upgradeBlock": null
       },
       "EVMNFT": {
-<<<<<<< HEAD
-        "address": "0x610178dA211FEF7D417bC0e6FeD39F05609AD788",
-        "implementation": "0x8A791620dd6260079BF849Dc5567aDC3F2FdC318",
-        "deploymentBlock": "0xb",
-        "upgradeBlock": null
-=======
         "address": "0x95401dc811bb5740090279Ba06cfA8fcF6113778",
         "implementation": "0xf5059a5D33d5853360D16C683c16e67980206f36",
         "deploymentBlock": "0xb",
@@ -80,7 +54,6 @@
         "implementation": "0x610178dA211FEF7D417bC0e6FeD39F05609AD788",
         "deploymentBlock": "0xb9",
         "upgradeBlock": null
->>>>>>> d30de808
       }
     }
   },
