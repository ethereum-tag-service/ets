//import "hardhat-ethernal";
import "@typechain/hardhat";
import {HardhatUserConfig} from "hardhat/types";
import "hardhat-deploy";
import "solidity-docgen";
import "solidity-coverage";
import "hardhat-abi-exporter";
import "@nomiclabs/hardhat-web3";
import "@nomiclabs/hardhat-ethers";
import "@nomiclabs/hardhat-waffle";
import "@nomiclabs/hardhat-truffle5";
import "@nomiclabs/hardhat-etherscan";
import "@openzeppelin/hardhat-upgrades";
import "@nomicfoundation/hardhat-chai-matchers";

import {resolve} from "path";
import {config as dotenvConfig} from "dotenv";
//import {HttpNetworkAccountsUserConfig} from "hardhat/types";

import "./tasks";

dotenvConfig({path: resolve(__dirname, "../../.env")});

const mnemonic = {
  local: `${process.env.MNEMONIC_LOCAL}`.replace(/_/g, " "),
  mumbai: `${process.env.MNEMONIC_MUMBAI}`.replace(/_/g, " "),
};

const config: HardhatUserConfig = {
  networks: {
    hardhat: {
      mining: {
<<<<<<< HEAD
        auto: true,
        interval: 5000,
=======
        auto: false,
        interval: 2000,
>>>>>>> f5fa8aed
        mempool: {
          order: "fifo",
        },
      },
      accounts: {
        mnemonic: mnemonic.local,
      },
      chainId: 31337,
    },
    localhost: {
      url: "http://localhost:8545",
      accounts: {
        mnemonic: mnemonic.local,
      },
      chainId: 31337,
    },
    mumbai: {
      url: `https://polygon-mumbai.g.alchemy.com/v2/${process.env.ALCHEMY_MUMBAI}`,
      chainId: 80001,
      accounts: {
        mnemonic: mnemonic.mumbai,
      },
      gas: 2100000,
      gasPrice: 8000000000,
    },
    mumbai_stage: {
      url: `https://polygon-mumbai.g.alchemy.com/v2/${process.env.ALCHEMY_MUMBAI}`,
      chainId: 80001,
      accounts: {
        mnemonic: mnemonic.mumbai,
      },
      gas: 2100000,
      gasPrice: 8000000000,
    },
  },
  abiExporter: {
    path: "./abi",
    runOnCompile: true,
  },
  // ETS administration accounts.
  namedAccounts: {
    ETSAdmin: {default: 0},
    ETSPlatform: {default: 1},
  },
  etherscan: {
    apiKey: process.env.ETHERSCAN_API_KEY,
  },
  docgen: {
    outputDir: "docs",
    pages: "files",
    templates: "./templates",
    exclude: ["mocks", "test", "utils"],
  },
  // typechain: {
  //   outDir: '../app/types',
  // },
  solidity: {
    compilers: [
      {
        version: "0.4.24",
      },
      {
        version: "0.6.12",
        settings: {
          optimizer: {
            enabled: true,
            runs: 1000,
          },
        },
      },
      {
        version: "0.8.2",
        settings: {
          optimizer: {
            enabled: true,
            runs: 1000,
          },
        },
      },
      {
        version: "0.8.7",
        settings: {
          optimizer: {
            enabled: true,
            runs: 1000,
          },
        },
      },
      {
        version: "0.8.12",
        settings: {
          optimizer: {
            enabled: true,
            runs: 1000,
          },
        },
      },
    ],
  },
  //  ethernal: {
  //    disableSync: false,
  //    disableTrace: true,
  //    workspace: process.env.ETHERNAL_WORKSPACE ? process.env.ETHERNAL_WORKSPACE : undefined,
  //    uploadAst: false,
  //    disabled: process.env.ETHERNAL_DISABLED == "true" ? true : false,
  //    resetOnStart: process.env.ETHERNAL_WORKSPACE ? process.env.ETHERNAL_WORKSPACE : undefined,
  //  },
};

export default config;<|MERGE_RESOLUTION|>--- conflicted
+++ resolved
@@ -30,13 +30,8 @@
   networks: {
     hardhat: {
       mining: {
-<<<<<<< HEAD
-        auto: true,
-        interval: 5000,
-=======
         auto: false,
         interval: 2000,
->>>>>>> f5fa8aed
         mempool: {
           order: "fifo",
         },
