const { ethers } = require("hardhat");

module.exports = async ({
  getChainId,
  getNamedAccounts,
  deployments
}) => {
    const chainId = await getChainId();
    const {ETSAdmin, ETSPublisher} = await getNamedAccounts();

    const ETSAccessControls = await deployments.get("ETSAccessControls");
    const ETS = await deployments.get("ETS");
    const ETSEnsure = await deployments.get("ETSEnsure");
<<<<<<< HEAD
    const MockNftTagger = await deployments.get("EVMNFT");
=======
    const EVMNFT = await deployments.get("EVMNFT");
>>>>>>> d30de808

    const etsAccessControls = await ethers.getContractAt("ETSAccessControls", ETSAccessControls.address);
    const ets = await ethers.getContractAt("ETS", ETS.address);
    const evmNft = await ethers.getContractAt("EVMNFT", EVMNFT.address);

    const smartContractRole = await etsAccessControls.SMART_CONTRACT_ROLE();
    await etsAccessControls.grantRole( smartContractRole, ETSAdmin, { from: ETSAdmin } );
    console.log(`Smart contract role granted to ${ETSAdmin}`);

    await etsAccessControls.grantRole(ethers.utils.id("PUBLISHER"), ETSPublisher);
    console.log(`Publisher role granted to ${ETSPublisher}`);

    await ets.updateETSEnsure(ETSEnsure.address);
    console.log(`ets.ETSEnsure contract set to ${ETSEnsure.address}`);

    const evmNftName = await evmNft.name();
    await etsAccessControls.addTargetType(EVMNFT.address, evmNftName);
    console.log('Target type role granted to', EVMNFT.address);

    // Trying to add admin wallet as a target type to be able
    // to call core tagging contract directly, not working...
    await etsAccessControls.addTargetType(ETSAdmin, "admin" + evmNftName);
    console.log('Target type role granted to', ETSAdmin)
};

module.exports.tags = ['ets_deploy'];
module.exports.dependencies = ['ets_evmTagger']<|MERGE_RESOLUTION|>--- conflicted
+++ resolved
@@ -11,11 +11,7 @@
     const ETSAccessControls = await deployments.get("ETSAccessControls");
     const ETS = await deployments.get("ETS");
     const ETSEnsure = await deployments.get("ETSEnsure");
-<<<<<<< HEAD
-    const MockNftTagger = await deployments.get("EVMNFT");
-=======
     const EVMNFT = await deployments.get("EVMNFT");
->>>>>>> d30de808
 
     const etsAccessControls = await ethers.getContractAt("ETSAccessControls", ETSAccessControls.address);
     const ets = await ethers.getContractAt("ETS", ETS.address);
