--- conflicted
+++ resolved
@@ -1,11 +1,7 @@
 {
   "name": "@ethereum-tag-service/sdk-react-hooks",
-<<<<<<< HEAD
-  "version": "0.0.2",
-=======
   "author": "Ethereum Tag Service <team@ets.xyz>",
   "version": "0.0.1",
->>>>>>> 4254d20a
   "description": "React Hooks for Ethereum Tag Service",
   "publishConfig": {
     "access": "public"
