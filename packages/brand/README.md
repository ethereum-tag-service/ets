--- conflicted
+++ resolved
@@ -5,9 +5,6 @@
 
 The ETS symbol is made up of 3 triangles and a circle with negative space creating the "tag". The ETS symbol should be used with the mindset that the 3 triangles and circle live together as one unit and are meant to be the foreground, not the background.
 
-<<<<<<< HEAD
-=======
 Logotype font is [Inter](https://rsms.me/inter/).
 
->>>>>>> 704971e1
 Ethereum Tag Service, and the ETS logo are copyright of Ethereum Tag Service, Inc. All rights reserved.