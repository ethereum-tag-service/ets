{
  "contracts": {
    "HashtagAccessControls": {
      "address": "0x8198f5d8F8CfFE8f9C413d98a0A55aEB8ab9FbB7",
      "implementation": "0x95401dc811bb5740090279Ba06cfA8fcF6113778",
      "transaction": {
        "to": null,
        "from": "0xf39Fd6e51aad88F6F4ce6aB8827279cffFb92266",
        "contractAddress": "0x8198f5d8F8CfFE8f9C413d98a0A55aEB8ab9FbB7",
        "transactionIndex": 0,
        "gasUsed": {
          "type": "BigNumber",
          "hex": "0x048333"
        },
        "logsBloom": "0x00000004000000000000000000000000400000000000000000000000000000000000000000000000000000000080000000000000000000000000000000000000000000000000000000000000000002000000000000000000000000000000000000000000020000000000000100000800000000000000010000000000000000000000000000000000000000000000000000000000000000000000000000000000400000000000000000000000000000000000000000000000001000200000000000000021000000200000000040000000000000002000000100000000000020000000000000000000000000000000000000000000000000000000000000000000",
        "blockHash": "0x11f901468d7116d984f60e20e7189a03b13c4a1554bc1b52eb6324c2c3b05ef4",
        "transactionHash": "0xf2e02ce74565529ee9483d8df7515d409ed5f722362fc0bfcb09d13578966e4f",
        "logs": [
          {
            "transactionIndex": 0,
            "blockNumber": 77,
            "transactionHash": "0xf2e02ce74565529ee9483d8df7515d409ed5f722362fc0bfcb09d13578966e4f",
            "address": "0x8198f5d8F8CfFE8f9C413d98a0A55aEB8ab9FbB7",
            "topics": [
              "0xbc7cd75a20ee27fd9adebab32041f755214dbc6bffa90cc0225b39da2e5c2d3b",
              "0x00000000000000000000000095401dc811bb5740090279ba06cfa8fcf6113778"
            ],
            "data": "0x",
            "logIndex": 0,
            "blockHash": "0x11f901468d7116d984f60e20e7189a03b13c4a1554bc1b52eb6324c2c3b05ef4"
          },
          {
            "transactionIndex": 0,
            "blockNumber": 77,
            "transactionHash": "0xf2e02ce74565529ee9483d8df7515d409ed5f722362fc0bfcb09d13578966e4f",
            "address": "0x8198f5d8F8CfFE8f9C413d98a0A55aEB8ab9FbB7",
            "topics": [
              "0x2f8788117e7eff1d82e926ec794901d17c78024a50270940304540a733656f0d",
              "0x0000000000000000000000000000000000000000000000000000000000000000",
              "0x000000000000000000000000f39fd6e51aad88f6f4ce6ab8827279cfffb92266",
              "0x000000000000000000000000f39fd6e51aad88f6f4ce6ab8827279cfffb92266"
            ],
            "data": "0x",
            "logIndex": 1,
            "blockHash": "0x11f901468d7116d984f60e20e7189a03b13c4a1554bc1b52eb6324c2c3b05ef4"
          }
        ],
        "blockNumber": 77,
        "confirmations": 1,
        "cumulativeGasUsed": {
          "type": "BigNumber",
          "hex": "0x048333"
        },
        "effectiveGasPrice": {
          "type": "BigNumber",
          "hex": "0xb488"
        },
        "status": 1,
        "type": 2,
        "byzantium": true,
        "events": [
          {
            "transactionIndex": 0,
            "blockNumber": 77,
            "transactionHash": "0xf2e02ce74565529ee9483d8df7515d409ed5f722362fc0bfcb09d13578966e4f",
            "address": "0x8198f5d8F8CfFE8f9C413d98a0A55aEB8ab9FbB7",
            "topics": [
              "0xbc7cd75a20ee27fd9adebab32041f755214dbc6bffa90cc0225b39da2e5c2d3b",
              "0x00000000000000000000000095401dc811bb5740090279ba06cfa8fcf6113778"
            ],
            "data": "0x",
            "logIndex": 0,
            "blockHash": "0x11f901468d7116d984f60e20e7189a03b13c4a1554bc1b52eb6324c2c3b05ef4",
            "args": [
              "0x95401dc811bb5740090279Ba06cfA8fcF6113778"
            ],
            "event": "Upgraded",
            "eventSignature": "Upgraded(address)"
          },
          {
            "transactionIndex": 0,
            "blockNumber": 77,
            "transactionHash": "0xf2e02ce74565529ee9483d8df7515d409ed5f722362fc0bfcb09d13578966e4f",
            "address": "0x8198f5d8F8CfFE8f9C413d98a0A55aEB8ab9FbB7",
            "topics": [
              "0x2f8788117e7eff1d82e926ec794901d17c78024a50270940304540a733656f0d",
              "0x0000000000000000000000000000000000000000000000000000000000000000",
              "0x000000000000000000000000f39fd6e51aad88f6f4ce6ab8827279cfffb92266",
              "0x000000000000000000000000f39fd6e51aad88f6f4ce6ab8827279cfffb92266"
            ],
            "data": "0x",
            "logIndex": 1,
            "blockHash": "0x11f901468d7116d984f60e20e7189a03b13c4a1554bc1b52eb6324c2c3b05ef4"
          }
        ]
      }
    },
    "HashtagProtocol": {
      "address": "0xf4B146FbA71F41E0592668ffbF264F1D186b2Ca8",
      "implementation": "0x99bbA657f2BbC93c02D617f8bA121cB8Fc104Acf",
      "transaction": {
        "to": null,
        "from": "0xf39Fd6e51aad88F6F4ce6aB8827279cffFb92266",
        "contractAddress": "0xf4B146FbA71F41E0592668ffbF264F1D186b2Ca8",
        "transactionIndex": 0,
        "gasUsed": {
          "type": "BigNumber",
          "hex": "0x0745b4"
        },
        "logsBloom": "0x00000000000000000000000000000000400000000000000000000000000000000000000000000000000000000000000000000000010000000000000000000000000000000000000000000000000002000000000000000000000000000400000000000000000000000000000000000000000000000000000000000000000000200000000000000000100000000000000000000000000000000000000000000000000000000000000000000000000000080000000000000000000000000000000000000020200000000000000000000000000000000000000000000000000000000000000000000000000000000000000000000000000000000000000000000000",
        "blockHash": "0xa3855d5019ef7911057662cb022a29dfc93b7235dbde1722405c78fa7cac39b5",
        "transactionHash": "0xeda64f44b81b7ae0304ab4143e7c4aee2fa46aa0b33e360c1188aebed0ba5f4a",
        "logs": [
          {
            "transactionIndex": 0,
            "blockNumber": 80,
            "transactionHash": "0xeda64f44b81b7ae0304ab4143e7c4aee2fa46aa0b33e360c1188aebed0ba5f4a",
            "address": "0xf4B146FbA71F41E0592668ffbF264F1D186b2Ca8",
            "topics": [
              "0xbc7cd75a20ee27fd9adebab32041f755214dbc6bffa90cc0225b39da2e5c2d3b",
              "0x00000000000000000000000099bba657f2bbc93c02d617f8ba121cb8fc104acf"
            ],
            "data": "0x",
            "logIndex": 0,
            "blockHash": "0xa3855d5019ef7911057662cb022a29dfc93b7235dbde1722405c78fa7cac39b5"
          }
        ],
        "blockNumber": 80,
        "confirmations": 1,
        "cumulativeGasUsed": {
          "type": "BigNumber",
          "hex": "0x0745b4"
        },
        "effectiveGasPrice": {
          "type": "BigNumber",
          "hex": "0x796a"
        },
        "status": 1,
        "type": 2,
        "byzantium": true,
        "events": [
          {
            "transactionIndex": 0,
            "blockNumber": 80,
            "transactionHash": "0xeda64f44b81b7ae0304ab4143e7c4aee2fa46aa0b33e360c1188aebed0ba5f4a",
            "address": "0xf4B146FbA71F41E0592668ffbF264F1D186b2Ca8",
            "topics": [
              "0xbc7cd75a20ee27fd9adebab32041f755214dbc6bffa90cc0225b39da2e5c2d3b",
              "0x00000000000000000000000099bba657f2bbc93c02d617f8ba121cb8fc104acf"
            ],
            "data": "0x",
            "logIndex": 0,
            "blockHash": "0xa3855d5019ef7911057662cb022a29dfc93b7235dbde1722405c78fa7cac39b5",
            "args": [
              "0x99bbA657f2BbC93c02D617f8bA121cB8Fc104Acf"
            ],
            "event": "Upgraded",
            "eventSignature": "Upgraded(address)"
          }
        ]
      }
    },
    "ERC721HashtagRegistry": {
      "address": "0x172076E0166D1F9Cc711C77Adf8488051744980C",
      "implementation": "0x8f86403A4DE0BB5791fa46B8e795C547942fE4Cf",
      "transaction": {
        "to": null,
        "from": "0xf39Fd6e51aad88F6F4ce6aB8827279cffFb92266",
        "contractAddress": "0x172076E0166D1F9Cc711C77Adf8488051744980C",
        "transactionIndex": 0,
        "gasUsed": {
          "type": "BigNumber",
          "hex": "0x0634db"
        },
        "logsBloom": "0x00000000000000000000000000000000400000000000000000000000000000000000000000000000000000000000000000000000008000000000000000000000000000000000000000000000000002000000000000000000000000000000000000000000100000000000000000000000000000000000000000000000000000000000000000000000000000000000004000000000000000000000000000000000000000000000000000000000000000000000000000000000000000000000000000000020000000000000000002400000000000000000000000000000000000000000100000000000000000000000000000000000000000000000000000000000",
        "blockHash": "0xb694b725c4060c935919724e2a31f6cd99a118ecaf7fe0457162ab880c60cf27",
        "transactionHash": "0x4f0a9ea7ba7988e8d00c6cb4611120709cbc1acd404bc6fcb92c250950a34392",
        "logs": [
          {
            "transactionIndex": 0,
            "blockNumber": 81,
            "transactionHash": "0x4f0a9ea7ba7988e8d00c6cb4611120709cbc1acd404bc6fcb92c250950a34392",
            "address": "0x172076E0166D1F9Cc711C77Adf8488051744980C",
            "topics": [
              "0xbc7cd75a20ee27fd9adebab32041f755214dbc6bffa90cc0225b39da2e5c2d3b",
              "0x0000000000000000000000008f86403a4de0bb5791fa46b8e795c547942fe4cf"
            ],
            "data": "0x",
            "logIndex": 0,
            "blockHash": "0xb694b725c4060c935919724e2a31f6cd99a118ecaf7fe0457162ab880c60cf27"
          }
        ],
        "blockNumber": 81,
        "confirmations": 1,
        "cumulativeGasUsed": {
          "type": "BigNumber",
          "hex": "0x0634db"
        },
        "effectiveGasPrice": {
          "type": "BigNumber",
          "hex": "0x6ab9"
        },
        "status": 1,
        "type": 2,
        "byzantium": true,
        "events": [
          {
            "transactionIndex": 0,
            "blockNumber": 81,
            "transactionHash": "0x4f0a9ea7ba7988e8d00c6cb4611120709cbc1acd404bc6fcb92c250950a34392",
            "address": "0x172076E0166D1F9Cc711C77Adf8488051744980C",
            "topics": [
              "0xbc7cd75a20ee27fd9adebab32041f755214dbc6bffa90cc0225b39da2e5c2d3b",
              "0x0000000000000000000000008f86403a4de0bb5791fa46b8e795c547942fe4cf"
            ],
            "data": "0x",
            "logIndex": 0,
            "blockHash": "0xb694b725c4060c935919724e2a31f6cd99a118ecaf7fe0457162ab880c60cf27",
            "args": [
              "0x8f86403A4DE0BB5791fa46B8e795C547942fE4Cf"
            ],
            "event": "Upgraded",
            "eventSignature": "Upgraded(address)"
          }
        ]
      }
    },
    "ETSAccessControls": {
      "address": "0xe7f1725E7734CE288F8367e1Bb143E90bb3F0512",
      "implementation": "0x5FbDB2315678afecb367f032d93F642f64180aa3",
      "transaction": {
        "to": null,
        "from": "0xf39Fd6e51aad88F6F4ce6aB8827279cffFb92266",
        "contractAddress": "0xe7f1725E7734CE288F8367e1Bb143E90bb3F0512",
        "transactionIndex": 0,
        "gasUsed": {
          "type": "BigNumber",
          "hex": "0x048333"
        },
        "logsBloom": "0x00000004000000000000000000000000400000000000000000000000000000000000000000000000000000000000000010000000000000000000000000000000000000000000000000000000000002000000000000000000000000000000000000000000020000000000000100800800000004000000000000000000000000000000000000000000000000000000000000000000000000000000000000000000000000000000000000000000000000000000000000000000001000000000000000000020000000200000000000001000000000002008000100000000000020000000000000000000000000000000000000000000000000800000000000000000",
<<<<<<< HEAD
        "blockHash": "0x4be4fc339fc22fdea699fe8ef0d79b9b8c8826f10a60e8845abcb53c2b6e9dc2",
=======
        "blockHash": "0x325f34a27e1953af130cfca8a235d7488d7fd857ee7740eaa7d2ce05660acdbb",
>>>>>>> 98268848
        "transactionHash": "0xe7f1278f0e2116ad03d953311bde5021a827650dd839e3b5289cbc7be63e7334",
        "logs": [
          {
            "transactionIndex": 0,
            "blockNumber": 2,
            "transactionHash": "0xe7f1278f0e2116ad03d953311bde5021a827650dd839e3b5289cbc7be63e7334",
            "address": "0xe7f1725E7734CE288F8367e1Bb143E90bb3F0512",
            "topics": [
              "0xbc7cd75a20ee27fd9adebab32041f755214dbc6bffa90cc0225b39da2e5c2d3b",
              "0x0000000000000000000000005fbdb2315678afecb367f032d93f642f64180aa3"
            ],
            "data": "0x",
            "logIndex": 0,
<<<<<<< HEAD
            "blockHash": "0x4be4fc339fc22fdea699fe8ef0d79b9b8c8826f10a60e8845abcb53c2b6e9dc2"
=======
            "blockHash": "0x325f34a27e1953af130cfca8a235d7488d7fd857ee7740eaa7d2ce05660acdbb"
>>>>>>> 98268848
          },
          {
            "transactionIndex": 0,
            "blockNumber": 2,
            "transactionHash": "0xe7f1278f0e2116ad03d953311bde5021a827650dd839e3b5289cbc7be63e7334",
            "address": "0xe7f1725E7734CE288F8367e1Bb143E90bb3F0512",
            "topics": [
              "0x2f8788117e7eff1d82e926ec794901d17c78024a50270940304540a733656f0d",
              "0x0000000000000000000000000000000000000000000000000000000000000000",
              "0x000000000000000000000000f39fd6e51aad88f6f4ce6ab8827279cfffb92266",
              "0x000000000000000000000000f39fd6e51aad88f6f4ce6ab8827279cfffb92266"
            ],
            "data": "0x",
            "logIndex": 1,
<<<<<<< HEAD
            "blockHash": "0x4be4fc339fc22fdea699fe8ef0d79b9b8c8826f10a60e8845abcb53c2b6e9dc2"
=======
            "blockHash": "0x325f34a27e1953af130cfca8a235d7488d7fd857ee7740eaa7d2ce05660acdbb"
>>>>>>> 98268848
          }
        ],
        "blockNumber": 2,
        "confirmations": 1,
        "cumulativeGasUsed": {
          "type": "BigNumber",
          "hex": "0x048333"
        },
        "effectiveGasPrice": {
          "type": "BigNumber",
          "hex": "0x2e291fc9"
        },
        "status": 1,
        "type": 2,
        "byzantium": true,
        "events": [
          {
            "transactionIndex": 0,
            "blockNumber": 2,
            "transactionHash": "0xe7f1278f0e2116ad03d953311bde5021a827650dd839e3b5289cbc7be63e7334",
            "address": "0xe7f1725E7734CE288F8367e1Bb143E90bb3F0512",
            "topics": [
              "0xbc7cd75a20ee27fd9adebab32041f755214dbc6bffa90cc0225b39da2e5c2d3b",
              "0x0000000000000000000000005fbdb2315678afecb367f032d93f642f64180aa3"
            ],
            "data": "0x",
            "logIndex": 0,
<<<<<<< HEAD
            "blockHash": "0x4be4fc339fc22fdea699fe8ef0d79b9b8c8826f10a60e8845abcb53c2b6e9dc2",
=======
            "blockHash": "0x325f34a27e1953af130cfca8a235d7488d7fd857ee7740eaa7d2ce05660acdbb",
>>>>>>> 98268848
            "args": [
              "0x5FbDB2315678afecb367f032d93F642f64180aa3"
            ],
            "event": "Upgraded",
            "eventSignature": "Upgraded(address)"
          },
          {
            "transactionIndex": 0,
            "blockNumber": 2,
            "transactionHash": "0xe7f1278f0e2116ad03d953311bde5021a827650dd839e3b5289cbc7be63e7334",
            "address": "0xe7f1725E7734CE288F8367e1Bb143E90bb3F0512",
            "topics": [
              "0x2f8788117e7eff1d82e926ec794901d17c78024a50270940304540a733656f0d",
              "0x0000000000000000000000000000000000000000000000000000000000000000",
              "0x000000000000000000000000f39fd6e51aad88f6f4ce6ab8827279cfffb92266",
              "0x000000000000000000000000f39fd6e51aad88f6f4ce6ab8827279cfffb92266"
            ],
            "data": "0x",
            "logIndex": 1,
<<<<<<< HEAD
            "blockHash": "0x4be4fc339fc22fdea699fe8ef0d79b9b8c8826f10a60e8845abcb53c2b6e9dc2"
=======
            "blockHash": "0x325f34a27e1953af130cfca8a235d7488d7fd857ee7740eaa7d2ce05660acdbb"
>>>>>>> 98268848
          }
        ]
      }
    },
    "ETSTag": {
      "address": "0x5FC8d32690cc91D4c39d9d3abcBD16989F875707",
      "implementation": "0xDc64a140Aa3E981100a9becA4E685f962f0cF6C9",
      "transaction": {
        "to": null,
        "from": "0xf39Fd6e51aad88F6F4ce6aB8827279cffFb92266",
        "contractAddress": "0x5FC8d32690cc91D4c39d9d3abcBD16989F875707",
        "transactionIndex": 0,
        "gasUsed": {
          "type": "BigNumber",
          "hex": "0x0745a8"
        },
        "logsBloom": "0x00000000000000000000000000000000400000000000000000000000000000000000000000000000400000000000000000000000000000000000000000000000000000000000000000000000000002000000000240000001000000000000000000000000000000000000000000000000000000000000000000000000000000000000000000000000000000000000000000000000000000000000000000000000000000000000000000000000080000000000000000000000000000000000000000000020000000000000000000000000000000000000000000000001000000000000000000000000000000000000000000000000000000000000000000000000",
<<<<<<< HEAD
        "blockHash": "0xd21391f8d56c6933453aa36f348c8b4b303c949e5cef84031feeb375a36c5e81",
        "transactionHash": "0x207a6fdc882d1785dfdf089ecd714fced5550f4d7807180baed3f6977a56ba4a",
=======
        "blockHash": "0xec1747f437f9e602e1aeec55e747c90d32361ab6a85c400b25b9339ba9b3e061",
        "transactionHash": "0x032611ffc3b37e13b621c1baa27eb932123c0f0ea4ebe600be79e37e3a4498bf",
>>>>>>> 98268848
        "logs": [
          {
            "transactionIndex": 0,
            "blockNumber": 6,
            "transactionHash": "0x207a6fdc882d1785dfdf089ecd714fced5550f4d7807180baed3f6977a56ba4a",
            "address": "0x5FC8d32690cc91D4c39d9d3abcBD16989F875707",
            "topics": [
              "0xbc7cd75a20ee27fd9adebab32041f755214dbc6bffa90cc0225b39da2e5c2d3b",
              "0x000000000000000000000000dc64a140aa3e981100a9beca4e685f962f0cf6c9"
            ],
            "data": "0x",
            "logIndex": 0,
<<<<<<< HEAD
            "blockHash": "0xd21391f8d56c6933453aa36f348c8b4b303c949e5cef84031feeb375a36c5e81"
=======
            "blockHash": "0xec1747f437f9e602e1aeec55e747c90d32361ab6a85c400b25b9339ba9b3e061"
>>>>>>> 98268848
          }
        ],
        "blockNumber": 6,
        "confirmations": 1,
        "cumulativeGasUsed": {
          "type": "BigNumber",
          "hex": "0x0745a8"
        },
        "effectiveGasPrice": {
          "type": "BigNumber",
          "hex": "0x1c14dbc5"
        },
        "status": 1,
        "type": 2,
        "byzantium": true,
        "events": [
          {
            "transactionIndex": 0,
            "blockNumber": 6,
            "transactionHash": "0x207a6fdc882d1785dfdf089ecd714fced5550f4d7807180baed3f6977a56ba4a",
            "address": "0x5FC8d32690cc91D4c39d9d3abcBD16989F875707",
            "topics": [
              "0xbc7cd75a20ee27fd9adebab32041f755214dbc6bffa90cc0225b39da2e5c2d3b",
              "0x000000000000000000000000dc64a140aa3e981100a9beca4e685f962f0cf6c9"
            ],
            "data": "0x",
            "logIndex": 0,
<<<<<<< HEAD
            "blockHash": "0xd21391f8d56c6933453aa36f348c8b4b303c949e5cef84031feeb375a36c5e81",
=======
            "blockHash": "0xec1747f437f9e602e1aeec55e747c90d32361ab6a85c400b25b9339ba9b3e061",
>>>>>>> 98268848
            "args": [
              "0xDc64a140Aa3E981100a9becA4E685f962f0cF6C9"
            ],
            "event": "Upgraded",
            "eventSignature": "Upgraded(address)"
          }
        ]
      }
    },
    "ETS": {
      "address": "0xa513E6E4b8f2a923D98304ec87F64353C4D5C853",
      "implementation": "0x0165878A594ca255338adfa4d48449f69242Eb8F",
      "transaction": {
        "to": null,
        "from": "0xf39Fd6e51aad88F6F4ce6aB8827279cffFb92266",
        "contractAddress": "0xa513E6E4b8f2a923D98304ec87F64353C4D5C853",
        "transactionIndex": 0,
        "gasUsed": {
          "type": "BigNumber",
          "hex": "0x0634c5"
        },
        "logsBloom": "0x00000000000000000000000000000000400000000000000040000000000000010000000000000000000000000000000000000000000000000400000000000000000000000000000000000000000002000000000010000000010000000000000000000000000000000000000000000000000000000000000000000000000000000000000000000000000000000000000000000000000000000000000000000000000000000000000000000000000000000000000000000100000000000000000000000020000000000000000000000000000000000000000000000000000000000000000000000000000000000000000000000000000000000000000000000000",
<<<<<<< HEAD
        "blockHash": "0xd58053eca02030ece9072a8298dd960dd5b12e24a17dfd9611a8a54daaf08115",
        "transactionHash": "0xc9fd22f23a5147ad08272a3a145c9be5f9efde75866b9e543eec6f94908870a3",
=======
        "blockHash": "0xce63eeaec2e0ef5748c03d9ba22a8a99cad7259fc0d24335eae8b0b7df01e4d4",
        "transactionHash": "0x42ed4acf947e1cd554a0d472abfba4fe32e9531ea22ffc965995a08f33114d51",
>>>>>>> 98268848
        "logs": [
          {
            "transactionIndex": 0,
            "blockNumber": 8,
<<<<<<< HEAD
            "transactionHash": "0xc9fd22f23a5147ad08272a3a145c9be5f9efde75866b9e543eec6f94908870a3",
=======
            "transactionHash": "0x42ed4acf947e1cd554a0d472abfba4fe32e9531ea22ffc965995a08f33114d51",
>>>>>>> 98268848
            "address": "0xa513E6E4b8f2a923D98304ec87F64353C4D5C853",
            "topics": [
              "0xbc7cd75a20ee27fd9adebab32041f755214dbc6bffa90cc0225b39da2e5c2d3b",
              "0x0000000000000000000000000165878a594ca255338adfa4d48449f69242eb8f"
            ],
            "data": "0x",
            "logIndex": 0,
<<<<<<< HEAD
            "blockHash": "0xd58053eca02030ece9072a8298dd960dd5b12e24a17dfd9611a8a54daaf08115"
=======
            "blockHash": "0xce63eeaec2e0ef5748c03d9ba22a8a99cad7259fc0d24335eae8b0b7df01e4d4"
>>>>>>> 98268848
          }
        ],
        "blockNumber": 8,
        "confirmations": 1,
        "cumulativeGasUsed": {
          "type": "BigNumber",
          "hex": "0x0634c5"
        },
        "effectiveGasPrice": {
          "type": "BigNumber",
<<<<<<< HEAD
          "hex": "0x1604809c"
=======
          "hex": "0x16118ddd"
>>>>>>> 98268848
        },
        "status": 1,
        "type": 2,
        "byzantium": true,
        "events": [
          {
            "transactionIndex": 0,
            "blockNumber": 8,
<<<<<<< HEAD
            "transactionHash": "0xc9fd22f23a5147ad08272a3a145c9be5f9efde75866b9e543eec6f94908870a3",
=======
            "transactionHash": "0x42ed4acf947e1cd554a0d472abfba4fe32e9531ea22ffc965995a08f33114d51",
>>>>>>> 98268848
            "address": "0xa513E6E4b8f2a923D98304ec87F64353C4D5C853",
            "topics": [
              "0xbc7cd75a20ee27fd9adebab32041f755214dbc6bffa90cc0225b39da2e5c2d3b",
              "0x0000000000000000000000000165878a594ca255338adfa4d48449f69242eb8f"
            ],
            "data": "0x",
            "logIndex": 0,
<<<<<<< HEAD
            "blockHash": "0xd58053eca02030ece9072a8298dd960dd5b12e24a17dfd9611a8a54daaf08115",
=======
            "blockHash": "0xce63eeaec2e0ef5748c03d9ba22a8a99cad7259fc0d24335eae8b0b7df01e4d4",
>>>>>>> 98268848
            "args": [
              "0x0165878A594ca255338adfa4d48449f69242Eb8F"
            ],
            "event": "Upgraded",
            "eventSignature": "Upgraded(address)"
          }
        ]
      }
    }
  }
}<|MERGE_RESOLUTION|>--- conflicted
+++ resolved
@@ -238,11 +238,7 @@
           "hex": "0x048333"
         },
         "logsBloom": "0x00000004000000000000000000000000400000000000000000000000000000000000000000000000000000000000000010000000000000000000000000000000000000000000000000000000000002000000000000000000000000000000000000000000020000000000000100800800000004000000000000000000000000000000000000000000000000000000000000000000000000000000000000000000000000000000000000000000000000000000000000000000001000000000000000000020000000200000000000001000000000002008000100000000000020000000000000000000000000000000000000000000000000800000000000000000",
-<<<<<<< HEAD
-        "blockHash": "0x4be4fc339fc22fdea699fe8ef0d79b9b8c8826f10a60e8845abcb53c2b6e9dc2",
-=======
         "blockHash": "0x325f34a27e1953af130cfca8a235d7488d7fd857ee7740eaa7d2ce05660acdbb",
->>>>>>> 98268848
         "transactionHash": "0xe7f1278f0e2116ad03d953311bde5021a827650dd839e3b5289cbc7be63e7334",
         "logs": [
           {
@@ -256,11 +252,7 @@
             ],
             "data": "0x",
             "logIndex": 0,
-<<<<<<< HEAD
-            "blockHash": "0x4be4fc339fc22fdea699fe8ef0d79b9b8c8826f10a60e8845abcb53c2b6e9dc2"
-=======
             "blockHash": "0x325f34a27e1953af130cfca8a235d7488d7fd857ee7740eaa7d2ce05660acdbb"
->>>>>>> 98268848
           },
           {
             "transactionIndex": 0,
@@ -275,11 +267,7 @@
             ],
             "data": "0x",
             "logIndex": 1,
-<<<<<<< HEAD
-            "blockHash": "0x4be4fc339fc22fdea699fe8ef0d79b9b8c8826f10a60e8845abcb53c2b6e9dc2"
-=======
             "blockHash": "0x325f34a27e1953af130cfca8a235d7488d7fd857ee7740eaa7d2ce05660acdbb"
->>>>>>> 98268848
           }
         ],
         "blockNumber": 2,
@@ -307,11 +295,7 @@
             ],
             "data": "0x",
             "logIndex": 0,
-<<<<<<< HEAD
-            "blockHash": "0x4be4fc339fc22fdea699fe8ef0d79b9b8c8826f10a60e8845abcb53c2b6e9dc2",
-=======
             "blockHash": "0x325f34a27e1953af130cfca8a235d7488d7fd857ee7740eaa7d2ce05660acdbb",
->>>>>>> 98268848
             "args": [
               "0x5FbDB2315678afecb367f032d93F642f64180aa3"
             ],
@@ -331,11 +315,7 @@
             ],
             "data": "0x",
             "logIndex": 1,
-<<<<<<< HEAD
-            "blockHash": "0x4be4fc339fc22fdea699fe8ef0d79b9b8c8826f10a60e8845abcb53c2b6e9dc2"
-=======
             "blockHash": "0x325f34a27e1953af130cfca8a235d7488d7fd857ee7740eaa7d2ce05660acdbb"
->>>>>>> 98268848
           }
         ]
       }
@@ -353,13 +333,8 @@
           "hex": "0x0745a8"
         },
         "logsBloom": "0x00000000000000000000000000000000400000000000000000000000000000000000000000000000400000000000000000000000000000000000000000000000000000000000000000000000000002000000000240000001000000000000000000000000000000000000000000000000000000000000000000000000000000000000000000000000000000000000000000000000000000000000000000000000000000000000000000000000080000000000000000000000000000000000000000000020000000000000000000000000000000000000000000000001000000000000000000000000000000000000000000000000000000000000000000000000",
-<<<<<<< HEAD
-        "blockHash": "0xd21391f8d56c6933453aa36f348c8b4b303c949e5cef84031feeb375a36c5e81",
-        "transactionHash": "0x207a6fdc882d1785dfdf089ecd714fced5550f4d7807180baed3f6977a56ba4a",
-=======
         "blockHash": "0xec1747f437f9e602e1aeec55e747c90d32361ab6a85c400b25b9339ba9b3e061",
         "transactionHash": "0x032611ffc3b37e13b621c1baa27eb932123c0f0ea4ebe600be79e37e3a4498bf",
->>>>>>> 98268848
         "logs": [
           {
             "transactionIndex": 0,
@@ -372,11 +347,7 @@
             ],
             "data": "0x",
             "logIndex": 0,
-<<<<<<< HEAD
-            "blockHash": "0xd21391f8d56c6933453aa36f348c8b4b303c949e5cef84031feeb375a36c5e81"
-=======
             "blockHash": "0xec1747f437f9e602e1aeec55e747c90d32361ab6a85c400b25b9339ba9b3e061"
->>>>>>> 98268848
           }
         ],
         "blockNumber": 6,
@@ -404,11 +375,7 @@
             ],
             "data": "0x",
             "logIndex": 0,
-<<<<<<< HEAD
-            "blockHash": "0xd21391f8d56c6933453aa36f348c8b4b303c949e5cef84031feeb375a36c5e81",
-=======
             "blockHash": "0xec1747f437f9e602e1aeec55e747c90d32361ab6a85c400b25b9339ba9b3e061",
->>>>>>> 98268848
             "args": [
               "0xDc64a140Aa3E981100a9becA4E685f962f0cF6C9"
             ],
@@ -431,22 +398,13 @@
           "hex": "0x0634c5"
         },
         "logsBloom": "0x00000000000000000000000000000000400000000000000040000000000000010000000000000000000000000000000000000000000000000400000000000000000000000000000000000000000002000000000010000000010000000000000000000000000000000000000000000000000000000000000000000000000000000000000000000000000000000000000000000000000000000000000000000000000000000000000000000000000000000000000000000100000000000000000000000020000000000000000000000000000000000000000000000000000000000000000000000000000000000000000000000000000000000000000000000000",
-<<<<<<< HEAD
-        "blockHash": "0xd58053eca02030ece9072a8298dd960dd5b12e24a17dfd9611a8a54daaf08115",
-        "transactionHash": "0xc9fd22f23a5147ad08272a3a145c9be5f9efde75866b9e543eec6f94908870a3",
-=======
         "blockHash": "0xce63eeaec2e0ef5748c03d9ba22a8a99cad7259fc0d24335eae8b0b7df01e4d4",
         "transactionHash": "0x42ed4acf947e1cd554a0d472abfba4fe32e9531ea22ffc965995a08f33114d51",
->>>>>>> 98268848
         "logs": [
           {
             "transactionIndex": 0,
             "blockNumber": 8,
-<<<<<<< HEAD
-            "transactionHash": "0xc9fd22f23a5147ad08272a3a145c9be5f9efde75866b9e543eec6f94908870a3",
-=======
             "transactionHash": "0x42ed4acf947e1cd554a0d472abfba4fe32e9531ea22ffc965995a08f33114d51",
->>>>>>> 98268848
             "address": "0xa513E6E4b8f2a923D98304ec87F64353C4D5C853",
             "topics": [
               "0xbc7cd75a20ee27fd9adebab32041f755214dbc6bffa90cc0225b39da2e5c2d3b",
@@ -454,11 +412,7 @@
             ],
             "data": "0x",
             "logIndex": 0,
-<<<<<<< HEAD
-            "blockHash": "0xd58053eca02030ece9072a8298dd960dd5b12e24a17dfd9611a8a54daaf08115"
-=======
             "blockHash": "0xce63eeaec2e0ef5748c03d9ba22a8a99cad7259fc0d24335eae8b0b7df01e4d4"
->>>>>>> 98268848
           }
         ],
         "blockNumber": 8,
@@ -469,11 +423,7 @@
         },
         "effectiveGasPrice": {
           "type": "BigNumber",
-<<<<<<< HEAD
-          "hex": "0x1604809c"
-=======
           "hex": "0x16118ddd"
->>>>>>> 98268848
         },
         "status": 1,
         "type": 2,
@@ -482,11 +432,7 @@
           {
             "transactionIndex": 0,
             "blockNumber": 8,
-<<<<<<< HEAD
-            "transactionHash": "0xc9fd22f23a5147ad08272a3a145c9be5f9efde75866b9e543eec6f94908870a3",
-=======
             "transactionHash": "0x42ed4acf947e1cd554a0d472abfba4fe32e9531ea22ffc965995a08f33114d51",
->>>>>>> 98268848
             "address": "0xa513E6E4b8f2a923D98304ec87F64353C4D5C853",
             "topics": [
               "0xbc7cd75a20ee27fd9adebab32041f755214dbc6bffa90cc0225b39da2e5c2d3b",
@@ -494,11 +440,7 @@
             ],
             "data": "0x",
             "logIndex": 0,
-<<<<<<< HEAD
-            "blockHash": "0xd58053eca02030ece9072a8298dd960dd5b12e24a17dfd9611a8a54daaf08115",
-=======
             "blockHash": "0xce63eeaec2e0ef5748c03d9ba22a8a99cad7259fc0d24335eae8b0b7df01e4d4",
->>>>>>> 98268848
             "args": [
               "0x0165878A594ca255338adfa4d48449f69242Eb8F"
             ],
