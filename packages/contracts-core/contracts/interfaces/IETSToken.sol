--- conflicted
+++ resolved
@@ -49,9 +49,6 @@
 
     function setAccessControls(IETSAccessControls _etsAccessControls) external;
 
-<<<<<<< HEAD
-    function getOrCreateTag(string calldata _tag, address payable publisher) external payable returns (Tag memory tag);
-=======
     function preSetPremiumTags(string[] calldata _tags, bool _enabled) external;
 
     function setPremiumFlag(uint256[] calldata _tokenIds, bool _isPremium) external;
@@ -59,9 +56,6 @@
     function setReservedFlag(uint256[] calldata _tokenIds, bool _reserved) external;
 
     // ============ PUBLIC INTERFACE ============
-
-    function createTag(string calldata _tag) external payable returns (uint256 _tokenId);
->>>>>>> a4aa5a0a
 
     function getOrCreateTagId(string calldata _tag, address payable publisher)
         external
@@ -76,13 +70,9 @@
 
     function recycleTag(uint256 _tokenId) external;
 
-<<<<<<< HEAD
-    function computeTagId(string memory _tag) external view returns (uint256);
-=======
     // ============ PUBLIC VIEW FUNCTIONS ============
 
     function computeTagId(string memory _tag) external pure returns (uint256);
->>>>>>> a4aa5a0a
 
     function tagExists(string calldata _tag) external view returns (bool);
 
