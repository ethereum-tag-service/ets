specVersion: 0.0.2
schema:
  file: ./schema.graphql
dataSources:
  - kind: ethereum/contract
    name: ETSTag
    network: {{network}}
    source:
      address: "{{contracts.ETSTag.address}}"
      abi: ETSTag
<<<<<<< HEAD
      startBlock: {{contracts.ETSTag.transaction.blockNumber}}
=======
      startBlock: {{contracts.ETSTag.deploymentBlock}}
>>>>>>> 4ad19d77
    mapping:
      kind: ethereum/events
      apiVersion: 0.0.5
      language: wasm/assemblyscript
      entities:
        - MintTag
      abis:
        - name: ETSTag
          file: ./abi/ETSTag.json
      eventHandlers:
        - event: MintTag(indexed uint256,string,indexed address,address)
          handler: handleMintTag
      file: ./src/mappings/ets.ts
  - kind: ethereum/contract
    name: ETS
    network: {{network}}
    source:
      address: "{{contracts.ETS.address}}"
      abi: ETS
<<<<<<< HEAD
      startBlock: {{contracts.ETS.transaction.blockNumber}}
=======
      startBlock: {{contracts.ETS.deploymentBlock}}
>>>>>>> 4ad19d77
    mapping:
      kind: ethereum/events
      apiVersion: 0.0.5
      language: wasm/assemblyscript
      entities:
        - Tagged
      abis:
        - name: ETS
          file: ./abi/ETS.json
        - name: ETSTag
          file: ./abi/ETSTag.json
      eventHandlers:
        - event: TargetTagged(uint256)
          handler: handleHashtagRegistered
      file: ./src/mappings/ets.ts
  - kind: ethereum/contract
    name: ETSAccessControls
    network: {{network}}
    source:
      address: "{{contracts.ETSAccessControls.address}}"
      abi: ETSAccessControls
<<<<<<< HEAD
      startBlock: {{contracts.ETSAccessControls.transaction.blockNumber}}
=======
      startBlock: {{contracts.ETSAccessControls.deploymentBlock}}
>>>>>>> 4ad19d77
    mapping:
      kind: ethereum/events
      apiVersion: 0.0.5
      language: wasm/assemblyscript
      entities:
        - RoleGranted
      abis:
        - name: ETSAccessControls
          file: ./abi/ETSAccessControls.json
      eventHandlers:
        - event: RoleGranted(indexed bytes32,indexed address,indexed address)
          handler: handleRoleGranted
      file: ./src/mappings/access-control-mapping.ts<|MERGE_RESOLUTION|>--- conflicted
+++ resolved
@@ -8,11 +8,7 @@
     source:
       address: "{{contracts.ETSTag.address}}"
       abi: ETSTag
-<<<<<<< HEAD
-      startBlock: {{contracts.ETSTag.transaction.blockNumber}}
-=======
       startBlock: {{contracts.ETSTag.deploymentBlock}}
->>>>>>> 4ad19d77
     mapping:
       kind: ethereum/events
       apiVersion: 0.0.5
@@ -32,11 +28,7 @@
     source:
       address: "{{contracts.ETS.address}}"
       abi: ETS
-<<<<<<< HEAD
-      startBlock: {{contracts.ETS.transaction.blockNumber}}
-=======
       startBlock: {{contracts.ETS.deploymentBlock}}
->>>>>>> 4ad19d77
     mapping:
       kind: ethereum/events
       apiVersion: 0.0.5
@@ -58,11 +50,7 @@
     source:
       address: "{{contracts.ETSAccessControls.address}}"
       abi: ETSAccessControls
-<<<<<<< HEAD
-      startBlock: {{contracts.ETSAccessControls.transaction.blockNumber}}
-=======
       startBlock: {{contracts.ETSAccessControls.deploymentBlock}}
->>>>>>> 4ad19d77
     mapping:
       kind: ethereum/events
       apiVersion: 0.0.5
