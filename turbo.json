--- conflicted
+++ resolved
@@ -1,43 +1,5 @@
 {
   "$schema": "https://turbo.build/schema.json",
-<<<<<<< HEAD
-  "globalDependencies": [
-    ".env"
-  ],
-  "tasks": {
-    "build": {
-      "dependsOn": [
-        "^build"
-      ],
-      "outputs": [
-        "dist/**",
-        ".next/**"
-      ],
-      "inputs": [
-        "$TURBO_DEFAULT$",
-        ".env"
-      ]
-    },
-    "dev": {
-      "cache": false,
-      "dependsOn": [
-        "build"
-      ],
-      "inputs": [
-        "$TURBO_DEFAULT$",
-        ".env"
-      ]
-    },
-    "test": {
-      "dependsOn": [
-        "build"
-      ],
-      "inputs": [
-        "$TURBO_DEFAULT$",
-        ".env"
-      ]
-    },
-=======
   "globalDependencies": [".env"],
   "tasks": {
     "build": {
@@ -48,12 +10,9 @@
       "cache": false
     },
     "test": {},
->>>>>>> 4254d20a
     "lint": {
       "outputs": [],
-      "dependsOn": [
-        "build"
-      ]
+      "dependsOn": ["build"]
     }
   }
 }